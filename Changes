--- conflicted
+++ resolved
@@ -9,7 +9,6 @@
 2.12    Thu Apr  5 18:12:10 CDT 2012
     [ENHANCEMENTS]
 
-<<<<<<< HEAD
     Sometimes creating HTML::Lint-compliant HTML just isn't possible.
     Now, you can now turn individual errors on and off in your HTML
     via comment directives, like so:
@@ -20,14 +19,10 @@
 
         <!-- html-lint all: off -->
 
-    Added check for unknown entities (&foo;) and unclosed entitities
-    (&amp with a semicolon).
-=======
     Added check for unknown entities, such as "&foo;".
 
     Added check for unclosed entitities, such as "&amp" without the
     closing semicolon.
->>>>>>> 9d57d73c
 
     Added a check for a bare ampersand that should be written as &amp;
 
